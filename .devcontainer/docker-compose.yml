--- conflicted
+++ resolved
@@ -33,7 +33,8 @@
       interval: 6s
       timeout: 2s
       retries: 3
-<<<<<<< HEAD
+  volumes:
+      - ./minio-entrypoint.sh:/entrypoint.sh
 
   azurite:
     image: mcr.microsoft.com/azure-storage/azurite
@@ -46,7 +47,5 @@
       interval: 6s
       timeout: 2s
       retries: 3
-=======
     volumes:
-      - ./minio-entrypoint.sh:/entrypoint.sh
->>>>>>> acfd42c3
+      - ./azurite-entrypoint.sh:/entrypoint.sh